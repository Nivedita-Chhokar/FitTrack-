import { useState, useEffect, useRef } from 'react';
import Card from '../ui/Card';
import Button from '../ui/Button';

// Celebration Modal Component
const CelebrationModal = ({ isOpen, onClose, onCelebrate }) => {
  if (!isOpen) return null;

  return (
    <div className='fixed inset-0 bg-black bg-opacity-50 flex items-center justify-center z-50'>
      <div className='bg-white dark:bg-gray-800 rounded-lg p-8 max-w-md mx-4 text-center relative overflow-hidden'>
        {/* Animated background pattern */}
        <div className='absolute inset-0 opacity-10'>
          <div className='absolute top-4 left-4 text-blue-500 animate-bounce'>
            💧
          </div>
          <div className='absolute top-8 right-8 text-blue-400 animate-pulse'>
            💧
          </div>
          <div className='absolute bottom-12 left-8 text-blue-600 animate-bounce delay-100'>
            💧
          </div>
          <div className='absolute bottom-6 right-4 text-blue-300 animate-pulse delay-200'>
            💧
          </div>
        </div>

        <div className='relative z-10'>
          {/* Trophy Icon */}
          <div className='w-20 h-20 mx-auto mb-4 bg-yellow-100 dark:bg-yellow-900 rounded-full flex items-center justify-center'>
            <div className='text-4xl'>💧</div>
          </div>

          <h2 className='text-2xl font-bold text-gray-900 dark:text-white mb-2'>
            Goal Achieved!
          </h2>

          <p className='text-gray-600 dark:text-gray-400 mb-2'>
            Congratulations! You've completed your goal:
          </p>

          <p className='text-xl font-semibold text-blue-600 dark:text-blue-400 mb-4'>
            Reach 2000ml water intake
          </p>

          <p className='text-sm text-gray-500 dark:text-gray-400 mb-6'>
            Completed on{' '}
            {new Date().toLocaleDateString('en-US', {
              year: 'numeric',
              month: 'long',
              day: 'numeric',
            })}
          </p>

          <div className='space-y-3'>
            <Button onClick={onCelebrate} variant='primary' fullWidth size='lg'>
              Celebrate Again! 🎉
            </Button>

            <Button onClick={onClose} variant='outline' fullWidth>
              Continue
            </Button>
          </div>

          <p className='text-xs text-gray-500 dark:text-gray-400 mt-4'>
            Remember to set a new goal to keep your momentum going!
          </p>
        </div>
      </div>
    </div>
  );
};

// Confetti Component
const Confetti = ({ isActive }) => {
  if (!isActive) return null;

  const confettiPieces = Array.from({ length: 50 }, (_, i) => ({
    id: i,
    left: Math.random() * 100,
    delay: Math.random() * 3,
    duration: 3 + Math.random() * 2,
    color: ['#3B82F6', '#60A5FA', '#93C5FD', '#DBEAFE', '#1E40AF'][
      Math.floor(Math.random() * 5)
    ],
  }));

  return (
    <div className='fixed inset-0 pointer-events-none z-40 overflow-hidden'>
      {confettiPieces.map(piece => (
        <div
          key={piece.id}
          className='absolute w-2 h-2 opacity-80'
          style={{
            left: `${piece.left}%`,
            backgroundColor: piece.color,
            animation: `confetti-fall ${piece.duration}s linear ${piece.delay}s infinite`,
          }}
        />
      ))}

      <style jsx>{`
        @keyframes confetti-fall {
          0% {
            transform: translateY(-100vh) rotate(0deg);
            opacity: 1;
          }
          100% {
            transform: translateY(100vh) rotate(360deg);
            opacity: 0;
          }
        }
      `}</style>
    </div>
  );
};

// Water Drops Animation Component
const WaterDropsAnimation = ({ isActive }) => {
  if (!isActive) return null;

  const waterDrops = Array.from({ length: 20 }, (_, i) => ({
    id: i,
    left: Math.random() * 100,
    delay: Math.random() * 2,
    duration: 2 + Math.random() * 3,
    size: 8 + Math.random() * 8,
  }));

  return (
    <div className='fixed inset-0 pointer-events-none z-40 overflow-hidden'>
      {waterDrops.map(drop => (
        <div
          key={drop.id}
          className='absolute text-blue-500 opacity-80'
          style={{
            left: `${drop.left}%`,
            fontSize: `${drop.size}px`,
            animation: `water-drop-fall ${drop.duration}s linear ${drop.delay}s infinite`,
          }}
        >
          💧
        </div>
      ))}

      <style jsx>{`
        @keyframes water-drop-fall {
          0% {
            transform: translateY(-50px);
            opacity: 1;
          }
          100% {
            transform: translateY(100vh);
            opacity: 0;
          }
        }
      `}</style>
    </div>
  );
};

const WaterTracker = ({ waterIntake = 0, onUpdate, expanded = false }) => {
  const [isUpdating, setIsUpdating] = useState(false);
  const [customAmount, setCustomAmount] = useState('');
  const [showCelebration, setShowCelebration] = useState(false);
  const [showConfetti, setShowConfetti] = useState(false);
  const [showWaterDrops, setShowWaterDrops] = useState(false);
  const [hasReachedGoal, setHasReachedGoal] = useState(false);

  // Audio context for sound effects
  const audioContextRef = useRef(null);
  const gainNodeRef = useRef(null);

  // Initialize audio context
  useEffect(() => {
    try {
      audioContextRef.current = new (window.AudioContext ||
        window.webkitAudioContext)();
      gainNodeRef.current = audioContextRef.current.createGain();
      gainNodeRef.current.connect(audioContextRef.current.destination);
      gainNodeRef.current.gain.value = 0.3;
    } catch (error) {
      console.log('Audio context not supported');
    }

    return () => {
      if (audioContextRef.current) {
        audioContextRef.current.close();
      }
    };
  }, []);

  // Play water drop sound
  const playWaterSound = () => {
    if (!audioContextRef.current || !gainNodeRef.current) return;

    try {
      const oscillator = audioContextRef.current.createOscillator();
      const gainNode = audioContextRef.current.createGain();

      oscillator.connect(gainNode);
      gainNode.connect(gainNodeRef.current);

      // Create water drop sound effect
      oscillator.frequency.setValueAtTime(
        800,
        audioContextRef.current.currentTime
      );
      oscillator.frequency.exponentialRampToValueAtTime(
        200,
        audioContextRef.current.currentTime + 0.2
      );

      gainNode.gain.setValueAtTime(0.3, audioContextRef.current.currentTime);
      gainNode.gain.exponentialRampToValueAtTime(
        0.01,
        audioContextRef.current.currentTime + 0.3
      );

      oscillator.start(audioContextRef.current.currentTime);
      oscillator.stop(audioContextRef.current.currentTime + 0.3);
    } catch (error) {
      console.log('Error playing sound:', error);
    }
  };

  // Play celebration sound
  const playCelebrationSound = () => {
    if (!audioContextRef.current || !gainNodeRef.current) return;

    try {
      // Play a series of ascending notes for celebration
      const notes = [523.25, 659.25, 783.99, 1046.5]; // C5, E5, G5, C6

      notes.forEach((frequency, index) => {
        setTimeout(() => {
          const oscillator = audioContextRef.current.createOscillator();
          const gainNode = audioContextRef.current.createGain();

          oscillator.connect(gainNode);
          gainNode.connect(gainNodeRef.current);

          oscillator.frequency.value = frequency;
          oscillator.type = 'triangle';

          gainNode.gain.setValueAtTime(
            0.2,
            audioContextRef.current.currentTime
          );
          gainNode.gain.exponentialRampToValueAtTime(
            0.01,
            audioContextRef.current.currentTime + 0.5
          );

          oscillator.start(audioContextRef.current.currentTime);
          oscillator.stop(audioContextRef.current.currentTime + 0.5);
        }, index * 200);
      });
    } catch (error) {
      console.log('Error playing celebration sound:', error);
    }
  };

  // Check for goal completion
  useEffect(() => {
    const wasGoalReached = hasReachedGoal;
    const isGoalReached = waterIntake >= 2000;

    if (isGoalReached && !wasGoalReached) {
      // Goal just reached!
      setHasReachedGoal(true);
      setShowCelebration(true);
      playCelebrationSound();
      triggerCelebrationEffects();
    } else if (!isGoalReached && wasGoalReached) {
      // Goal no longer reached (reset)
      setHasReachedGoal(false);
    }
  }, [waterIntake, hasReachedGoal]);

  // Trigger celebration effects
  const triggerCelebrationEffects = () => {
    setShowConfetti(true);
    setShowWaterDrops(true);

    // Stop effects after 5 seconds
    setTimeout(() => {
      setShowConfetti(false);
      setShowWaterDrops(false);
    }, 5000);
  };

  // Convert ml to cups (1 cup = 240ml)
  const mlToCups = ml => {
    return (ml / 240).toFixed(1);
  };

  // Calculate percentage for progress bar (8 cups / 2000ml daily goal)
  const calculatePercentage = ml => {
    const percentage = (ml / 2000) * 100;
    return Math.min(percentage, 100);
  };

  // Update water intake
  const handleUpdateWater = async change => {
    setIsUpdating(true);
    const newAmount = Math.max(0, waterIntake + change);

<<<<<<< HEAD
    try {
      await onUpdate(newAmount);
    } catch (error) {
      console.error('Failed to update water intake:', error);
    } finally {
=======
    // Play sound when adding water (not when removing)
    if (change > 0) {
      playWaterSound();
    }

    onUpdate(newAmount).finally(() => {
>>>>>>> 6f7a7ce4
      setIsUpdating(false);
    }
  };

  // Add preset amounts
  const addPresetAmount = async amount => {
    setIsUpdating(true);
    const newAmount = waterIntake + amount;

<<<<<<< HEAD
    try {
      await onUpdate(newAmount);
    } catch (error) {
      console.error('Failed to update water intake:', error);
    } finally {
=======
    playWaterSound();

    onUpdate(newAmount).finally(() => {
>>>>>>> 6f7a7ce4
      setIsUpdating(false);
    }
  };

  // Add custom amount
  const handleAddCustomAmount = async () => {
    if (!customAmount || isNaN(parseInt(customAmount))) return;

    setIsUpdating(true);
    const amount = parseInt(customAmount);
    const newAmount = waterIntake + amount;

<<<<<<< HEAD
    try {
      await onUpdate(newAmount);
=======
    playWaterSound();

    onUpdate(newAmount).finally(() => {
      setIsUpdating(false);
>>>>>>> 6f7a7ce4
      setCustomAmount('');
    } catch (error) {
      console.error('Failed to update water intake:', error);
    } finally {
      setIsUpdating(false);
    }
  };

  // Reset water intake
  const resetWater = async () => {
    setIsUpdating(true);

    try {
      await onUpdate(0);
    } catch (error) {
      console.error('Failed to reset water intake:', error);
    } finally {
      setIsUpdating(false);
    }
  };

  // Get motivation message based on percentage
  const getMotivationMessage = () => {
    const percentage = calculatePercentage(waterIntake);

    if (percentage === 0) return 'Start hydrating! 💧';
    if (percentage < 25) return 'Keep drinking! Your body needs more water. 💧';
    if (percentage < 50) return "You're on your way! Keep it up! 💦";
    if (percentage < 75) return 'Great progress! More than halfway there! 💦';
    if (percentage < 100) return 'Almost there! Just a bit more! 🌊';
    return 'Goal achieved! Excellent hydration today! 🎉';
  };

  // Render water droplets
  const renderWaterDroplets = () => {
    const totalDroplets = 8; // 8 cups = 2000ml
    const filledDroplets = Math.min(
      Math.ceil((waterIntake / 2000) * totalDroplets),
      totalDroplets
    );

    return (
      <div className='flex justify-center space-x-2 my-4'>
        {[...Array(totalDroplets)].map((_, i) => (
          <div
            key={i}
            className={`w-8 h-10 transition-colors duration-500 ${
              i < filledDroplets
                ? 'text-blue-500'
                : 'text-gray-300 dark:text-gray-600'
            }`}
          >
            <svg
              xmlns='http://www.w3.org/2000/svg'
              viewBox='0 0 24 24'
              fill='currentColor'
            >
              <path d='M12 2.69l5.66 5.66a8 8 0 1 1-11.31 0z' />
            </svg>
          </div>
        ))}
      </div>
    );
  };

  return (
    <>
      <Card
        title='Water Intake'
        subtitle={`${waterIntake} ml (${mlToCups(waterIntake)} cups)`}
      >
        {expanded && renderWaterDroplets()}

        {/* Progress visualization */}
        <div className='relative'>
          <div className='h-12 w-full bg-gray-200 dark:bg-gray-700 rounded-lg overflow-hidden'>
            <div
              className='h-full bg-gradient-to-r from-blue-300 to-blue-500 rounded-lg transition-all duration-500 ease-in-out'
              style={{ width: `${calculatePercentage(waterIntake)}%` }}
            >
              <div className='h-full w-full bg-blue-500 bg-opacity-20'></div>
            </div>
          </div>

          <div className='absolute inset-0 flex items-center justify-center'>
            <span className='text-lg font-bold text-white drop-shadow-md'>
              {Math.round(calculatePercentage(waterIntake))}%
            </span>
          </div>
        </div>

        {/* Daily goal and motivation */}
        <div className='mt-2 text-center'>
          <p className='text-sm text-gray-600 dark:text-gray-400'>
            Daily Goal: 2000ml (8 cups)
          </p>
          <p className='text-sm font-medium text-blue-600 dark:text-blue-400 mt-1'>
            {getMotivationMessage()}
          </p>
        </div>

        {/* Controls */}
        <div className='mt-6'>
          <div className='grid grid-cols-2 gap-3 mb-4'>
            <Button
              variant={waterIntake === 0 ? 'ghost' : 'outline'}
              onClick={() => handleUpdateWater(-240)}
              disabled={waterIntake === 0 || isUpdating}
              fullWidth
            >
              <span className='flex items-center justify-center'>
                <svg
                  xmlns='http://www.w3.org/2000/svg'
                  className='h-4 w-4 mr-1'
                  viewBox='0 0 20 20'
                  fill='currentColor'
                >
                  <path
                    fillRule='evenodd'
                    d='M3 10a1 1 0 011-1h12a1 1 0 110 2H4a1 1 0 01-1-1z'
                    clipRule='evenodd'
                  />
                </svg>
                1 Cup
              </span>
            </Button>

            <Button
              variant='outline'
              onClick={() => handleUpdateWater(240)}
              disabled={isUpdating}
              fullWidth
            >
              <span className='flex items-center justify-center'>
                <svg
                  xmlns='http://www.w3.org/2000/svg'
                  className='h-4 w-4 mr-1'
                  viewBox='0 0 20 20'
                  fill='currentColor'
                >
                  <path
                    fillRule='evenodd'
                    d='M10 3a1 1 0 011 1v5h5a1 1 0 110 2h-5v5a1 1 0 11-2 0v-5H4a1 1 0 110-2h5V4a1 1 0 011-1z'
                    clipRule='evenodd'
                  />
                </svg>
                1 Cup
              </span>
            </Button>
          </div>

          {/* Quick add buttons */}
          <div className='grid grid-cols-3 gap-2 mb-4'>
            <Button
              variant='secondary'
              size='sm'
              onClick={() => addPresetAmount(120)}
              disabled={isUpdating}
              fullWidth
            >
              + 120ml
            </Button>

            <Button
              variant='secondary'
              size='sm'
              onClick={() => addPresetAmount(240)}
              disabled={isUpdating}
              fullWidth
            >
              + 240ml
            </Button>

            <Button
              variant='secondary'
              size='sm'
              onClick={() => addPresetAmount(500)}
              disabled={isUpdating}
              fullWidth
            >
              + 500ml
            </Button>
          </div>

          {/* Custom amount input */}
          {expanded && (
            <div className='flex space-x-2 mb-4'>
              <input
                type='number'
                value={customAmount}
                onChange={e => setCustomAmount(e.target.value)}
                placeholder='Custom amount (ml)'
                className='block w-full sm:text-sm border-gray-300 dark:border-gray-700 dark:bg-gray-800 dark:text-white rounded-md focus:ring-indigo-500 focus:border-indigo-500 px-3 py-2'
              />
              <Button
                variant='primary'
                onClick={handleAddCustomAmount}
                disabled={!customAmount || isUpdating}
              >
                Add
              </Button>
            </div>
          )}

          {/* Predefined bottle sizes */}
          {expanded && (
            <div className='mb-4'>
              <h4 className='text-sm font-medium text-gray-700 dark:text-gray-300 mb-2'>
                Common Container Sizes:
              </h4>
              <div className='grid grid-cols-2 md:grid-cols-4 gap-2'>
                <Button
                  variant='outline'
                  size='sm'
                  onClick={() => addPresetAmount(330)}
                  disabled={isUpdating}
                >
                  Small Bottle (330ml)
                </Button>
                <Button
                  variant='outline'
                  size='sm'
                  onClick={() => addPresetAmount(500)}
                  disabled={isUpdating}
                >
                  Water Bottle (500ml)
                </Button>
                <Button
                  variant='outline'
                  size='sm'
                  onClick={() => addPresetAmount(750)}
                  disabled={isUpdating}
                >
                  Large Bottle (750ml)
                </Button>
                <Button
                  variant='outline'
                  size='sm'
                  onClick={() => addPresetAmount(1000)}
                  disabled={isUpdating}
                >
                  1 Liter Bottle
                </Button>
              </div>
            </div>
          )}

          {/* Reset button */}
          {waterIntake > 0 && (
            <div className='flex justify-center'>
              <Button
                variant='ghost'
                size='sm'
                onClick={resetWater}
                disabled={isUpdating}
                className='text-red-500 hover:text-red-700 dark:text-red-400 dark:hover:text-red-300'
              >
                Reset
              </Button>
            </div>
          )}
        </div>

        {/* Water intake benefits - only shown in expanded mode */}
        {expanded && (
          <div className='mt-6 p-4 bg-blue-50 dark:bg-blue-900 bg-opacity-50 dark:bg-opacity-30 rounded-lg'>
            <h4 className='text-sm font-medium text-blue-800 dark:text-blue-300 mb-2'>
              Benefits of Staying Hydrated:
            </h4>
            <ul className='text-xs text-blue-700 dark:text-blue-300 list-disc pl-4 space-y-1'>
              <li>Regulates body temperature</li>
              <li>Keeps joints lubricated</li>
              <li>Prevents infections</li>
              <li>Delivers nutrients to cells</li>
              <li>Improves sleep quality and cognition</li>
              <li>Helps organs function properly</li>
            </ul>
          </div>
        )}
      </Card>

      {/* Celebration Modal */}
      <CelebrationModal
        isOpen={showCelebration}
        onClose={() => setShowCelebration(false)}
        onCelebrate={() => {
          playCelebrationSound();
          triggerCelebrationEffects();
        }}
      />

      {/* Celebration Effects */}
      <Confetti isActive={showConfetti} />
      <WaterDropsAnimation isActive={showWaterDrops} />
    </>
  );
};

export default WaterTracker;<|MERGE_RESOLUTION|>--- conflicted
+++ resolved
@@ -305,21 +305,16 @@
   const handleUpdateWater = async change => {
     setIsUpdating(true);
     const newAmount = Math.max(0, waterIntake + change);
-
-<<<<<<< HEAD
     try {
       await onUpdate(newAmount);
     } catch (error) {
       console.error('Failed to update water intake:', error);
     } finally {
-=======
     // Play sound when adding water (not when removing)
     if (change > 0) {
       playWaterSound();
     }
-
     onUpdate(newAmount).finally(() => {
->>>>>>> 6f7a7ce4
       setIsUpdating(false);
     }
   };
@@ -328,18 +323,13 @@
   const addPresetAmount = async amount => {
     setIsUpdating(true);
     const newAmount = waterIntake + amount;
-
-<<<<<<< HEAD
     try {
       await onUpdate(newAmount);
     } catch (error) {
       console.error('Failed to update water intake:', error);
     } finally {
-=======
     playWaterSound();
-
     onUpdate(newAmount).finally(() => {
->>>>>>> 6f7a7ce4
       setIsUpdating(false);
     }
   };
@@ -351,16 +341,12 @@
     setIsUpdating(true);
     const amount = parseInt(customAmount);
     const newAmount = waterIntake + amount;
-
-<<<<<<< HEAD
     try {
       await onUpdate(newAmount);
-=======
     playWaterSound();
 
     onUpdate(newAmount).finally(() => {
       setIsUpdating(false);
->>>>>>> 6f7a7ce4
       setCustomAmount('');
     } catch (error) {
       console.error('Failed to update water intake:', error);
