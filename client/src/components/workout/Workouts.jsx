import { useState } from 'react';
import { useNavigate } from 'react-router-dom';
import { useToast } from '../../contexts/ToastContext';
import Card from '../ui/Card';
import Button from '../ui/Button';
import WorkoutList from './WorkoutList';
import AvailableWorkouts from './AvailableWorkout';
import WorkoutForm from './WorkoutForm';

const Workouts = () => {
  const [activeTab, setActiveTab] = useState('history');
  const [showWorkoutForm, setShowWorkoutForm] = useState(false);
  const [editingWorkout, setEditingWorkout] = useState(null);

  // Get toast functions
  const toast = useToast();
  const navigate = useNavigate();

  const handleStartWorkout = () => {
    setShowWorkoutForm(true);
    setEditingWorkout(null);
  };

<<<<<<< HEAD
  const handleScheduleWorkout = () => {
    navigate('/scheduled-workouts/new');
  };

  const handleEditWorkout = (workout) => {
=======
  const handleEditWorkout = workout => {
>>>>>>> 479aecb0
    setEditingWorkout(workout);
    setShowWorkoutForm(true);
  };

  const handleWorkoutSubmit = () => {
    setShowWorkoutForm(false);
    setEditingWorkout(null);

    // Show success message
    toast.success(
      editingWorkout
        ? 'Workout updated successfully!'
        : 'Workout logged successfully!'
    );

    // Refresh data or update state here
    setActiveTab('history');
  };

  const handleCancelWorkout = () => {
    setShowWorkoutForm(false);
    setEditingWorkout(null);
  };

  const handleViewSchedule = () => {
    navigate('/scheduled-workouts');
  };

  return (
    <div className='space-y-6'>
      {/* Header */}
      <div className='bg-white dark:bg-gray-800 shadow rounded-lg p-6'>
        <div className='flex flex-col sm:flex-row sm:items-center sm:justify-between'>
          <h1 className='text-2xl font-bold text-gray-900 dark:text-white'>
            Workouts
          </h1>
<<<<<<< HEAD
          <div className="mt-4 sm:mt-0 space-x-2">
            <Button 
              variant="secondary" 
              onClick={handleViewSchedule}
              disabled={showWorkoutForm}
            >
              <svg xmlns="http://www.w3.org/2000/svg" className="h-5 w-5 mr-2" viewBox="0 0 20 20" fill="currentColor">
                <path fillRule="evenodd" d="M6 2a1 1 0 00-1 1v1H4a2 2 0 00-2 2v10a2 2 0 002 2h12a2 2 0 002-2V6a2 2 0 00-2-2h-1V3a1 1 0 10-2 0v1H7V3a1 1 0 00-1-1zm0 5a1 1 0 000 2h8a1 1 0 100-2H6z" clipRule="evenodd" />
              </svg>
              View Schedule
            </Button>
            <Button 
              variant="secondary" 
              onClick={handleScheduleWorkout}
              disabled={showWorkoutForm}
            >
              <svg xmlns="http://www.w3.org/2000/svg" className="h-5 w-5 mr-2" viewBox="0 0 20 20" fill="currentColor">
                <path fillRule="evenodd" d="M6 2a1 1 0 00-1 1v1H4a2 2 0 00-2 2v10a2 2 0 002 2h12a2 2 0 002-2V6a2 2 0 00-2-2h-1V3a1 1 0 10-2 0v1H7V3a1 1 0 00-1-1zm0 5a1 1 0 000 2h8a1 1 0 100-2H6z" clipRule="evenodd" />
              </svg>
              Schedule Workout
            </Button>
            <Button 
              variant="primary" 
=======
          <div className='mt-4 sm:mt-0'>
            <Button
              variant='primary'
>>>>>>> 479aecb0
              onClick={handleStartWorkout}
              disabled={showWorkoutForm}
            >
              <svg
                xmlns='http://www.w3.org/2000/svg'
                className='h-5 w-5 mr-2'
                viewBox='0 0 20 20'
                fill='currentColor'
              >
                <path
                  fillRule='evenodd'
                  d='M10 3a1 1 0 011 1v5h5a1 1 0 110 2h-5v5a1 1 0 11-2 0v-5H4a1 1 0 110-2h5V4a1 1 0 011-1z'
                  clipRule='evenodd'
                />
              </svg>
              Log Workout
            </Button>
          </div>
        </div>
<<<<<<< HEAD
        <p className="mt-1 text-gray-500 dark:text-gray-400">
          Track, schedule, and manage your workout activities
=======
        <p className='mt-1 text-gray-500 dark:text-gray-400'>
          Track and manage your workout activities
>>>>>>> 479aecb0
        </p>
      </div>

      {/* Workout Form */}
      {showWorkoutForm ? (
        <Card title={editingWorkout ? 'Edit Workout' : 'Log New Workout'}>
          <WorkoutForm
            workout={editingWorkout}
            onSubmit={handleWorkoutSubmit}
            onCancel={handleCancelWorkout}
          />
        </Card>
      ) : (
        <>
          {/* Tabs */}
          <div className='bg-white dark:bg-gray-800 shadow rounded-lg overflow-hidden'>
            <div className='border-b border-gray-200 dark:border-gray-700'>
              <nav className='flex -mb-px'>
                <button
                  onClick={() => setActiveTab('history')}
                  className={`px-6 py-3 font-medium text-sm border-b-2 ${
                    activeTab === 'history'
                      ? 'border-indigo-500 dark:border-indigo-400 text-indigo-600 dark:text-indigo-300'
                      : 'border-transparent text-gray-500 dark:text-gray-400 hover:text-gray-700 dark:hover:text-gray-300 hover:border-gray-300 dark:hover:border-gray-600'
                  }`}
                >
                  Workout History
                </button>
                <button
                  onClick={() => setActiveTab('templates')}
                  className={`px-6 py-3 font-medium text-sm border-b-2 ${
                    activeTab === 'templates'
                      ? 'border-indigo-500 dark:border-indigo-400 text-indigo-600 dark:text-indigo-300'
                      : 'border-transparent text-gray-500 dark:text-gray-400 hover:text-gray-700 dark:hover:text-gray-300 hover:border-gray-300 dark:hover:border-gray-600'
                  }`}
                >
                  Workout Templates
                </button>
              </nav>
            </div>
          </div>

          {/* Tab content */}
          <div className='bg-white dark:bg-gray-800 shadow rounded-lg p-6'>
            {activeTab === 'history' ? (
              <WorkoutList onEditWorkout={handleEditWorkout} />
            ) : (
              <AvailableWorkouts />
            )}
          </div>
        </>
      )}
    </div>
  );
};

export default Workouts;<|MERGE_RESOLUTION|>--- conflicted
+++ resolved
@@ -12,7 +12,7 @@
   const [showWorkoutForm, setShowWorkoutForm] = useState(false);
   const [editingWorkout, setEditingWorkout] = useState(null);
 
-  // Get toast functions
+  // Get toast functions and navigate
   const toast = useToast();
   const navigate = useNavigate();
 
@@ -21,15 +21,11 @@
     setEditingWorkout(null);
   };
 
-<<<<<<< HEAD
   const handleScheduleWorkout = () => {
     navigate('/scheduled-workouts/new');
   };
 
-  const handleEditWorkout = (workout) => {
-=======
   const handleEditWorkout = workout => {
->>>>>>> 479aecb0
     setEditingWorkout(workout);
     setShowWorkoutForm(true);
   };
@@ -66,35 +62,47 @@
           <h1 className='text-2xl font-bold text-gray-900 dark:text-white'>
             Workouts
           </h1>
-<<<<<<< HEAD
-          <div className="mt-4 sm:mt-0 space-x-2">
-            <Button 
-              variant="secondary" 
+          <div className='mt-4 sm:mt-0 space-x-2'>
+            <Button
+              variant='secondary'
               onClick={handleViewSchedule}
               disabled={showWorkoutForm}
             >
-              <svg xmlns="http://www.w3.org/2000/svg" className="h-5 w-5 mr-2" viewBox="0 0 20 20" fill="currentColor">
-                <path fillRule="evenodd" d="M6 2a1 1 0 00-1 1v1H4a2 2 0 00-2 2v10a2 2 0 002 2h12a2 2 0 002-2V6a2 2 0 00-2-2h-1V3a1 1 0 10-2 0v1H7V3a1 1 0 00-1-1zm0 5a1 1 0 000 2h8a1 1 0 100-2H6z" clipRule="evenodd" />
+              <svg
+                xmlns='http://www.w3.org/2000/svg'
+                className='h-5 w-5 mr-2'
+                viewBox='0 0 20 20'
+                fill='currentColor'
+              >
+                <path
+                  fillRule='evenodd'
+                  d='M6 2a1 1 0 00-1 1v1H4a2 2 0 00-2 2v10a2 2 0 002 2h12a2 2 0 002-2V6a2 2 0 00-2-2h-1V3a1 1 0 10-2 0v1H7V3a1 1 0 00-1-1zm0 5a1 1 0 000 2h8a1 1 0 100-2H6z'
+                  clipRule='evenodd'
+                />
               </svg>
               View Schedule
             </Button>
-            <Button 
-              variant="secondary" 
+            <Button
+              variant='secondary'
               onClick={handleScheduleWorkout}
               disabled={showWorkoutForm}
             >
-              <svg xmlns="http://www.w3.org/2000/svg" className="h-5 w-5 mr-2" viewBox="0 0 20 20" fill="currentColor">
-                <path fillRule="evenodd" d="M6 2a1 1 0 00-1 1v1H4a2 2 0 00-2 2v10a2 2 0 002 2h12a2 2 0 002-2V6a2 2 0 00-2-2h-1V3a1 1 0 10-2 0v1H7V3a1 1 0 00-1-1zm0 5a1 1 0 000 2h8a1 1 0 100-2H6z" clipRule="evenodd" />
+              <svg
+                xmlns='http://www.w3.org/2000/svg'
+                className='h-5 w-5 mr-2'
+                viewBox='0 0 20 20'
+                fill='currentColor'
+              >
+                <path
+                  fillRule='evenodd'
+                  d='M6 2a1 1 0 00-1 1v1H4a2 2 0 00-2 2v10a2 2 0 002 2h12a2 2 0 002-2V6a2 2 0 00-2-2h-1V3a1 1 0 10-2 0v1H7V3a1 1 0 00-1-1zm0 5a1 1 0 000 2h8a1 1 0 100-2H6z'
+                  clipRule='evenodd'
+                />
               </svg>
               Schedule Workout
             </Button>
-            <Button 
-              variant="primary" 
-=======
-          <div className='mt-4 sm:mt-0'>
             <Button
               variant='primary'
->>>>>>> 479aecb0
               onClick={handleStartWorkout}
               disabled={showWorkoutForm}
             >
@@ -114,13 +122,8 @@
             </Button>
           </div>
         </div>
-<<<<<<< HEAD
-        <p className="mt-1 text-gray-500 dark:text-gray-400">
+        <p className='mt-1 text-gray-500 dark:text-gray-400'>
           Track, schedule, and manage your workout activities
-=======
-        <p className='mt-1 text-gray-500 dark:text-gray-400'>
-          Track and manage your workout activities
->>>>>>> 479aecb0
         </p>
       </div>
 
