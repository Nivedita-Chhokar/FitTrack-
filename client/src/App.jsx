import { BrowserRouter as Router, Routes, Route, Navigate } from 'react-router-dom';
import { AuthProvider } from './contexts/AuthContext';
import { ThemeProvider } from './contexts/ThemeContext';
import { ToastProvider } from './contexts/ToastContext';
import AuthGuard from './components/auth/AuthGuard';
import Layout from './components/layout/Layout';
import Login from './components/auth/Login';
import Register from './components/auth/Register';
import ForgotPassword from './components/auth/ForgotPassword';
import ResetPassword from './components/auth/ResetPassword';
import Dashboard from './components/dashboard/Dashboard';
import ChangePassword from './components/auth/ChangePassword';
import Profile from './components/profile/Profile';
import Goals from './components/goals/Goals'; 
import Progress from './components/progress/Progress';
import Nutrition from './components/nutrition/Nutrition';
import Workouts from './components/workout/Workouts';

// Admin components
import AdminLayout from './components/admin/AdminLayout';
import AdminDashboard from './components/admin/AdminDashboard';
import UserList from './components/admin/users/UserList';
import UserDetail from './components/admin/users/UserDetail';
import AnalyticsDashboard from './components/admin/analytics/AnalyticsDashboard';
import ExerciseManager from './components/admin/content/ExerciseManager';
import WorkoutManager from './components/admin/content/WorkoutManager';
import NutritionManager from './components/admin/content/NutritionManager';
import AnnouncementCreator from './components/admin/notifications/AnnouncementCreator';
import NotificationHistory from './components/admin/notifications/NotificationHistory';

function App() {
  return (
    <Router>
      <ThemeProvider>
<<<<<<< HEAD
        <ToastProvider>
          <AuthProvider>
            <Routes>
              {/* Public routes */}
              <Route path="/login" element={<Login />} />
              <Route path="/register" element={<Register />} />
              <Route path="/forgot-password" element={<ForgotPassword />} />
              <Route path="/reset-password" element={<ResetPassword />} />
              
              {/* Protected routes */}
              <Route path="/dashboard" element={
                <AuthGuard>
                  <Layout>
                    <Dashboard />
                  </Layout>
                </AuthGuard>
              } />
              <Route path="/workouts" element={
                <AuthGuard>
                  <Layout>
                    <Workouts />
                  </Layout>
                </AuthGuard>
              } />
              <Route path="/progress" element={
                <AuthGuard>
                  <Layout>
                    <Progress />
                  </Layout>
                </AuthGuard>
              } />
              <Route path="/nutrition" element={
                <AuthGuard>
                  <Layout>
                    <Nutrition />
                  </Layout>
                </AuthGuard>
              } />
              <Route path="/goals" element={
                <AuthGuard>
                  <Layout>
                    <Goals />
                  </Layout>
                </AuthGuard>
              } />
              <Route path="/profile" element={
                <AuthGuard>
                  <Layout>
                    <Profile />
                  </Layout>
                </AuthGuard>
              } />
              
              {/* Redirects */}
              <Route path="/" element={<Navigate to="/dashboard" />} />
              <Route path="*" element={<Navigate to="/dashboard" />} />
            </Routes>
          </AuthProvider>
        </ToastProvider>
=======
        <AuthProvider>
          <Routes>
            {/* Public routes */}
            <Route path="/login" element={<Login />} />
            <Route path="/register" element={<Register />} />
            <Route path="/forgot-password" element={<ForgotPassword />} />
            <Route path="/reset-password" element={<ResetPassword />} />
            
            {/* Protected user routes */}
            <Route path="/dashboard" element={
              <AuthGuard>
                <Layout>
                  <Dashboard />
                </Layout>
              </AuthGuard>
            } />
            <Route path="/workouts" element={
              <AuthGuard>
                <Layout>
                  <Workouts />
                </Layout>
              </AuthGuard>
            } />
            <Route path="/progress" element={
              <AuthGuard>
                <Layout>
                  <Progress />
                </Layout>
              </AuthGuard>
            } />
            <Route path="/nutrition" element={
              <AuthGuard>
                <Layout>
                  <Nutrition />
                </Layout>
              </AuthGuard>
            } />
            <Route path="/goals" element={
              <AuthGuard>
                <Layout>
                  <Goals />
                </Layout>
              </AuthGuard>
            } />
            <Route path="/profile" element={
              <AuthGuard>
                <Layout>
                  <Profile />
                </Layout>
              </AuthGuard>
            } />
            
            {/* Admin routes */}
            <Route path="/admin" element={
              <AuthGuard requireAdmin={true}>
                <AdminLayout />
              </AuthGuard>
            }>
              <Route index element={<Navigate to="/admin/dashboard" replace />} />
              <Route path="dashboard" element={<AdminDashboard />} />
              <Route path="users" element={<UserList />} />
              <Route path="users/:id" element={<UserDetail />} />
              <Route path="analytics" element={<AnalyticsDashboard />} />
              <Route path="exercises" element={<ExerciseManager />} />
              <Route path="workouts" element={<WorkoutManager />} />
              <Route path="nutrition" element={<NutritionManager />} />
              <Route path="announcements" element={<AnnouncementCreator />} />
              <Route path="notifications" element={<NotificationHistory />} />
            </Route>
            
            {/* Redirects */}
            <Route path="/" element={<Navigate to="/dashboard" />} />
            <Route path="*" element={<Navigate to="/dashboard" />} />
          </Routes>
        </AuthProvider>
>>>>>>> 2a41b0ab
      </ThemeProvider>
    </Router>
  );
}

export default App;<|MERGE_RESOLUTION|>--- conflicted
+++ resolved
@@ -32,67 +32,6 @@
   return (
     <Router>
       <ThemeProvider>
-<<<<<<< HEAD
-        <ToastProvider>
-          <AuthProvider>
-            <Routes>
-              {/* Public routes */}
-              <Route path="/login" element={<Login />} />
-              <Route path="/register" element={<Register />} />
-              <Route path="/forgot-password" element={<ForgotPassword />} />
-              <Route path="/reset-password" element={<ResetPassword />} />
-              
-              {/* Protected routes */}
-              <Route path="/dashboard" element={
-                <AuthGuard>
-                  <Layout>
-                    <Dashboard />
-                  </Layout>
-                </AuthGuard>
-              } />
-              <Route path="/workouts" element={
-                <AuthGuard>
-                  <Layout>
-                    <Workouts />
-                  </Layout>
-                </AuthGuard>
-              } />
-              <Route path="/progress" element={
-                <AuthGuard>
-                  <Layout>
-                    <Progress />
-                  </Layout>
-                </AuthGuard>
-              } />
-              <Route path="/nutrition" element={
-                <AuthGuard>
-                  <Layout>
-                    <Nutrition />
-                  </Layout>
-                </AuthGuard>
-              } />
-              <Route path="/goals" element={
-                <AuthGuard>
-                  <Layout>
-                    <Goals />
-                  </Layout>
-                </AuthGuard>
-              } />
-              <Route path="/profile" element={
-                <AuthGuard>
-                  <Layout>
-                    <Profile />
-                  </Layout>
-                </AuthGuard>
-              } />
-              
-              {/* Redirects */}
-              <Route path="/" element={<Navigate to="/dashboard" />} />
-              <Route path="*" element={<Navigate to="/dashboard" />} />
-            </Routes>
-          </AuthProvider>
-        </ToastProvider>
-=======
         <AuthProvider>
           <Routes>
             {/* Public routes */}
@@ -168,7 +107,6 @@
             <Route path="*" element={<Navigate to="/dashboard" />} />
           </Routes>
         </AuthProvider>
->>>>>>> 2a41b0ab
       </ThemeProvider>
     </Router>
   );
